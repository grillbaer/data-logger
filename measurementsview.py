--- conflicted
+++ resolved
@@ -55,10 +55,7 @@
     value = StringProperty()
     unit = StringProperty()
     stale = BooleanProperty(False)
-<<<<<<< HEAD
-=======
     small = BooleanProperty(False)
->>>>>>> 80b61907
     signal_color = ListProperty()
 
     def __init__(self, source, **kwargs):
@@ -67,10 +64,7 @@
         self.label = source.label
         self.unit = source.unit
         self.signal_color = source.color
-<<<<<<< HEAD
-=======
         self.small = source.small
->>>>>>> 80b61907
         self.stale_clock = None
         self.update_value(SignalValue(0, SignalSource.STATUS_MISSING, time.time()))
         self.source.add_callback(self.update_value)
@@ -88,11 +82,7 @@
 
     def start_stale_timer(self):
         self.stop_stale_timer()
-<<<<<<< HEAD
-        self.stale_clock = Clock.schedule_once(self.mark_stale, 10)
-=======
         self.stale_clock = Clock.schedule_once(self.mark_stale, self.source.stale_secs)
->>>>>>> 80b61907
         
     def stop_stale_timer(self):
         if not self.stale_clock is None:
